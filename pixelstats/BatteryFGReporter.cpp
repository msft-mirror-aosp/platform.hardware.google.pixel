--- conflicted
+++ resolved
@@ -24,6 +24,7 @@
 
 #include <android-base/file.h>
 #include <pixelstats/BatteryFGReporter.h>
+#include <pixelstats/StatsHelper.h>
 #include <hardware/google/pixel/pixelstats/pixelatoms.pb.h>
 
 namespace android {
@@ -35,16 +36,11 @@
 using aidl::android::frameworks::stats::VendorAtomValue;
 using android::base::ReadFileToString;
 using android::hardware::google::pixel::PixelAtoms::BatteryEEPROM;
-<<<<<<< HEAD
-=======
 using android::hardware::google::pixel::PixelAtoms::FuelGaugeAbnormalityReported;
->>>>>>> 7f92749a
 
 
 BatteryFGReporter::BatteryFGReporter() {}
 
-<<<<<<< HEAD
-=======
 int64_t BatteryFGReporter::getTimeSecs() {
     return nanoseconds_to_seconds(systemTime(SYSTEM_TIME_BOOTTIME));
 }
@@ -132,7 +128,6 @@
         ALOGE("Unable to report FuelGaugeAbnormalityReported to Stats service");
 }
 
->>>>>>> 7f92749a
 void BatteryFGReporter::reportEvent(const std::shared_ptr<IStats> &stats_client,
                                     const struct BatteryFGLearningParam &params) {
     // upload atom
@@ -253,42 +248,36 @@
 }
 
 void BatteryFGReporter::checkAndReportFGAbnormality(const std::shared_ptr<IStats> &stats_client,
-                                                    const std::string &path) {
-    std::string file_contents;
-    unsigned int abnl;
-
-    if (path.empty())
-        return;
-
-    if (!ReadFileToString(path, &file_contents)) {
-        ALOGE("Unable to read FG abnormality path: %s - %s", path.c_str(), strerror(errno));
-        return;
-    }
-
-    if (sscanf(file_contents.c_str(), "%x", &abnl) != 1) {
-        ALOGE("Unable to parse %s from file %s to int", file_contents.c_str(), path.c_str());
-        return;
-    }
-
-    if (abnl == last_abnl_)
-        return;
-
-    ALOGD("reportEvent: FG abnormality %x", abnl);
-
-    VendorAtomValue value;
-    std::vector<VendorAtomValue> values(1);
-    value.set<VendorAtomValue::intValue>(abnl);
-    values[PixelAtoms::FuelGaugeAbnormality::kEventFieldNumber - kVendorAtomOffset] = value;
-
-    VendorAtom atom = {.reverseDomainName = "",
-                       .atomId = PixelAtoms::Atom::kFuelGaugeAbnormality,
-                       .values = {std::move(values)}};
-    const ndk::ScopedAStatus ret = stats_client->reportVendorAtom(atom);
-
-    if (!ret.isOk())
-        ALOGE("Unable to report FG abnormality.");
-
-    last_abnl_ = abnl;
+                                                    const std::vector<std::string> &paths) {
+    std::string path;
+    struct timespec boot_time;
+    std::vector<std::vector<uint16_t>> events;
+
+    if (paths.empty())
+        return;
+
+    for (int i = 0; i < paths.size(); i++) {
+        if (fileExists(paths[i])) {
+            path = paths[i];
+            break;
+        }
+    }
+
+    clock_gettime(CLOCK_MONOTONIC, &boot_time);
+    readLogbuffer(path, kNumAbnormalEventFields, EvtFGAbnormalEvent, FormatNoAddr, last_ab_check_, events);
+    for (int seq = 0; seq < events.size(); seq++) {
+        if (events[seq].size() == kNumAbnormalEventFields) {
+            struct BatteryFGAbnormalData data;
+            uint16_t *pdata = (uint16_t *)&data;
+            for (int i = 0; i < kNumAbnormalEventFields; i++)
+                *pdata++ = events[seq][i];
+            reportAbnormalEvent(stats_client, data);
+        } else {
+            ALOGE("Not support %zu fields for FG abnormal event", events[seq].size());
+        }
+    }
+
+    last_ab_check_ = (unsigned int)boot_time.tv_sec;
 }
 
 }  // namespace pixel
