--- conflicted
+++ resolved
@@ -67,8 +67,6 @@
         ALOGE("Unable to report VendorSpeakerImpedance to Stats service");
 }
 
-<<<<<<< HEAD
-=======
 void reportSpeakerHealthStat(const std::shared_ptr<IStats> &stats_client,
                              const PixelAtoms::VendorSpeakerStatsReported &speakerHealthStat) {
     // Load values array
@@ -94,7 +92,6 @@
         ALOGE("Unable to report VendorSpeakerStatsReported to Stats service");
 }
 
->>>>>>> 62bf939e
 void reportSlowIo(const std::shared_ptr<IStats> &stats_client,
                   const PixelAtoms::VendorSlowIo &slowIo) {
     // Load values array
