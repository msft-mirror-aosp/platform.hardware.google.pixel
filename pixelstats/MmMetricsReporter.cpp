--- conflicted
+++ resolved
@@ -159,15 +159,10 @@
       kIonTotalPoolsPath("/sys/kernel/dma_heap/total_pools_kb"),
       kIonTotalPoolsPathForLegacy("/sys/kernel/ion/total_pools_kb"),
       kGpuTotalPages("/sys/kernel/pixel_stat/gpu/mem/total_page_count"),
-<<<<<<< HEAD
-      kDirectReclaimBasePath("/sys/kernel/pixel_stat/mm/vmscan/direct_reclaim"),
-      kPixelStatMm("/sys/kernel/pixel_stat/mm"),
-=======
       kCompactDuration("/sys/kernel/pixel_stat/mm/compaction/mm_compaction_duration"),
       kDirectReclaimBasePath("/sys/kernel/pixel_stat/mm/vmscan/direct_reclaim"),
       kPixelStatMm("/sys/kernel/pixel_stat/mm"),
       prev_compaction_duration_(kNumCompactionDurationPrevMetrics, 0),
->>>>>>> 65cac7e6
       prev_direct_reclaim_(kNumDirectReclaimPrevMetrics, 0) {
     is_user_build_ = checkUserBuild();
     ker_mm_metrics_support_ = checkKernelMMMetricSupport();
@@ -452,12 +447,9 @@
     std::vector<long> direct_reclaim;
     readDirectReclaimStat(&direct_reclaim);
 
-<<<<<<< HEAD
-=======
     std::vector<long> compaction_duration;
     readCompactionDurationStat(&compaction_duration);
 
->>>>>>> 65cac7e6
     bool is_first_atom = (prev_day_vmstat_.size() == 0) ? true : false;
 
     // allocate enough values[] entries for the metrics.
@@ -477,10 +469,7 @@
     fillProcessStime(PixelMmMetricsPerDay::kKcompactdStimeClksFieldNumber, "kcompactd0",
                      &kcompactd_pid_, &prev_kcompactd_stime_, &values);
     fillDirectReclaimStatAtom(direct_reclaim, &values);
-<<<<<<< HEAD
-=======
     fillCompactionDurationStatAtom(direct_reclaim, &values);
->>>>>>> 65cac7e6
 
     // Don't report the first atom to avoid big spike in accumulated values.
     if (!is_first_atom) {
@@ -624,8 +613,6 @@
 }
 
 /**
-<<<<<<< HEAD
-=======
  * This function reads compaction duration sysfs node
  * (/sys/kernel/pixel_stat/mm/compaction/mm_compaction_duration)
  *
@@ -680,7 +667,6 @@
 }
 
 /**
->>>>>>> 65cac7e6
  * This function reads direct reclaim sysfs node (4 files:
  * /sys/kernel/pixel_stat/mm/vmscan/direct_reclaim/<level>/latency_stat,
  * where <level> = native, top, visible, other.), and save total time and
