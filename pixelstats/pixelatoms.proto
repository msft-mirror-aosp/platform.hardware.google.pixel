--- conflicted
+++ resolved
@@ -2189,12 +2189,14 @@
       INTERNAL_PLATFORM_CONNECTION_CHANGE = 10003;
       INTERNAL_CLIENT_LISTENER_ADD = 10004;
       INTERNAL_CLIENT_LISTENER_REMOVE = 10005;
+      INTERNAL_WAIT = 10006;
   }
   /* Invoked API name */
   optional ApiName api_name = 4;
 
   enum Tag {
       TAG_UNKNOWN = 0;
+      TAG_TEMPERATURE_READ_DELAY = 1;
   }
   /* Tag for debugging purpose */
   optional Tag tag = 5;
@@ -2327,12 +2329,6 @@
     UNKNOWN_EVENT = 0;
     FULLCAPNOM_LOW = 1;  // unexpected fullcapnom learning (too low)
     FULLCAPNOM_HIGH = 2; // unexpected fullcapnom learning (too high)
-<<<<<<< HEAD
-    REPSOC_EDET = 4;     // empty detect false alarm
-    REPSOC_FDET = 8;     // full detect false alarm
-    REPSOC = 16;         // repsoc not accurate
-    VFOCV = 32;          // vfocv estimation wrong
-=======
     REPSOC_EDET = 3;     // empty detect false alarm
     REPSOC_FDET = 4;     // full detect false alarm
     REPSOC = 5;          // repsoc not accurate
@@ -2342,12 +2338,47 @@
     UNKNOWN_STATE = 0;
     UNTRIGGER = 1;
     TRIGGER = 2;
->>>>>>> 41bac7de
   }
   /* Vendor reverse domain name */
   optional string reverse_domain_name = 1;
-  /* Record events have been triggered in bit flags */
+  /* Report by which event */
   repeated Event event = 2;
+  /* State was triggered or untriggered */
+  repeated EventState event_state = 3;
+  optional int32 duration_secs = 4;
+  /* Record fuel gauge registers at the time of the event */
+  optional int32 fg_register_address_1 = 5;
+  optional int32 fg_register_data_1 = 6;
+  optional int32 fg_register_address_2 = 7;
+  optional int32 fg_register_data_2 = 8;
+  optional int32 fg_register_address_3 = 9;
+  optional int32 fg_register_data_3 = 10;
+  optional int32 fg_register_address_4 = 11;
+  optional int32 fg_register_data_4 = 12;
+  optional int32 fg_register_address_5 = 13;
+  optional int32 fg_register_data_5 = 14;
+  optional int32 fg_register_address_6 = 15;
+  optional int32 fg_register_data_6 = 16;
+  optional int32 fg_register_address_7 = 17;
+  optional int32 fg_register_data_7 = 18;
+  optional int32 fg_register_address_8 = 19;
+  optional int32 fg_register_data_8 = 20;
+  optional int32 fg_register_address_9 = 21;
+  optional int32 fg_register_data_9 = 22;
+  optional int32 fg_register_address_10 = 23;
+  optional int32 fg_register_data_10 = 24;
+  optional int32 fg_register_address_11= 25;
+  optional int32 fg_register_data_11= 26;
+  optional int32 fg_register_address_12= 27;
+  optional int32 fg_register_data_12 = 28;
+  optional int32 fg_register_address_13 = 29;
+  optional int32 fg_register_data_13 = 30;
+  optional int32 fg_register_address_14 = 31;
+  optional int32 fg_register_data_14 = 32;
+  optional int32 fg_register_address_15 = 33;
+  optional int32 fg_register_data_15 = 34;
+  optional int32 fg_register_address_16 = 35;
+  optional int32 fg_register_data_16 = 36;
 }
 
 /*
