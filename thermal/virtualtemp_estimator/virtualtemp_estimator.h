--- conflicted
+++ resolved
@@ -97,13 +97,11 @@
     // Performs the prediction and returns estimated value in output
     VtEstimatorStatus Estimate(const std::vector<float> &thermistors, std::vector<float> *output);
 
-<<<<<<< HEAD
     // Adds traces to help debug
     VtEstimatorStatus DumpTraces();
-=======
+
     // Dump estimator status
     VtEstimatorStatus DumpStatus(std::string_view sensor_name, std::ostringstream *dump_buf);
->>>>>>> ad3e8e0a
 
   private:
     void LoadTFLiteWrapper();
