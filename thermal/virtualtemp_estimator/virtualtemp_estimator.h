/*
 * Copyright (C) 2023 The Android Open Source Project
 *
 * Licensed under the Apache License, Version 2.0 (the "License");
 * you may not use this file except in compliance with the License.
 * You may obtain a copy of the License at
 *
 *      http://www.apache.org/licenses/LICENSE-2.0
 *
 * Unless required by applicable law or agreed to in writing, software
 * distributed under the License is distributed on an "AS IS" BASIS,
 * WITHOUT WARRANTIES OR CONDITIONS OF ANY KIND, either express or implied.
 * See the License for the specific language governing permissions and
 * limitations under the License.
 */
#pragma once

#include <json/value.h>

#include <vector>

#include "virtualtemp_estimator_data.h"

namespace thermal {
namespace vtestimator {

enum VtEstimatorStatus {
    kVtEstimatorOk = 0,
    kVtEstimatorInvalidArgs = 1,
    kVtEstimatorInitFailed = 2,
    kVtEstimatorInvokeFailed = 3,
    kVtEstimatorUnSupported = 4,
    kVtEstimatorLowConfidence = 5,
    kVtEstimatorUnderSampling = 6,
};

enum VtEstimationType { kUseMLModel = 0, kUseLinearModel = 1, kInvalidEstimationType = 2 };

struct MLModelInitData {
    std::string model_path;
    bool use_prev_samples;
    size_t prev_samples_order;
    size_t output_label_count;
    size_t num_hot_spots;
    bool enable_input_validation;
<<<<<<< HEAD
=======
    std::vector<float> offset_thresholds;
    std::vector<float> offset_values;
>>>>>>> 7c5e32b2
};

struct LinearModelInitData {
    bool use_prev_samples;
    size_t prev_samples_order;
    std::vector<float> coefficients;
    std::vector<float> offset_thresholds;
    std::vector<float> offset_values;
};

union VtEstimationInitData {
    VtEstimationInitData(VtEstimationType type) {
        if (type == kUseMLModel) {
            ml_model_init_data.model_path = "";
            ml_model_init_data.use_prev_samples = false;
            ml_model_init_data.prev_samples_order = 1;
            ml_model_init_data.output_label_count = 1;
            ml_model_init_data.num_hot_spots = 1;
            ml_model_init_data.enable_input_validation = false;
        } else if (type == kUseLinearModel) {
            linear_model_init_data.use_prev_samples = false;
            linear_model_init_data.prev_samples_order = 1;
        }
    }
    ~VtEstimationInitData() {}

    MLModelInitData ml_model_init_data;
    LinearModelInitData linear_model_init_data;
};

// Class to estimate virtual temperature
class VirtualTempEstimator {
  public:
    // Implicit copy-move headers.
    VirtualTempEstimator(const VirtualTempEstimator &) = delete;
    VirtualTempEstimator(VirtualTempEstimator &&) = default;
    VirtualTempEstimator &operator=(const VirtualTempEstimator &) = delete;
    VirtualTempEstimator &operator=(VirtualTempEstimator &&) = default;

    VirtualTempEstimator(VtEstimationType type, size_t num_linked_sensors);
    ~VirtualTempEstimator();

    // Initializes the estimator based on init_data
    VtEstimatorStatus Initialize(const VtEstimationInitData &init_data);

    // Performs the prediction and returns estimated value in output
    VtEstimatorStatus Estimate(const std::vector<float> &thermistors, float *output);

  private:
    void LoadTFLiteWrapper();
    VtEstimationType type;
    std::unique_ptr<VtEstimatorCommonData> common_instance_;
    std::unique_ptr<VtEstimatorTFLiteData> tflite_instance_;
    std::unique_ptr<VtEstimatorLinearModelData> linear_model_instance_;

    VtEstimatorStatus LinearModelInitialize(LinearModelInitData data);
    VtEstimatorStatus TFliteInitialize(MLModelInitData data);

    VtEstimatorStatus LinearModelEstimate(const std::vector<float> &thermistors, float *output);
    VtEstimatorStatus TFliteEstimate(const std::vector<float> &thermistors, float *output);

    bool GetInputConfig(Json::Value *config);
};

}  // namespace vtestimator
}  // namespace thermal<|MERGE_RESOLUTION|>--- conflicted
+++ resolved
@@ -43,11 +43,8 @@
     size_t output_label_count;
     size_t num_hot_spots;
     bool enable_input_validation;
-<<<<<<< HEAD
-=======
     std::vector<float> offset_thresholds;
     std::vector<float> offset_values;
->>>>>>> 7c5e32b2
 };
 
 struct LinearModelInitData {
