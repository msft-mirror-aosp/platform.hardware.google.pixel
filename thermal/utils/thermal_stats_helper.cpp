--- conflicted
+++ resolved
@@ -194,17 +194,6 @@
     auto &request_stats = sensor_cdev_request_stats_map_[sensor.data()][cdev.data()];
     for (auto &stats_by_threshold : request_stats.stats_by_custom_threshold) {
         int value = calculateThresholdBucket(stats_by_threshold.thresholds, new_value);
-<<<<<<< HEAD
-        LOG(VERBOSE) << "Updating bindedCdev stats for sensor: " << sensor.data()
-                     << " , cooling_device: " << cdev.data() << " with new value: " << value;
-        updateStatsRecord(&stats_by_threshold.stats_record, value);
-    }
-
-    if (request_stats.stats_by_default_threshold.has_value()) {
-        LOG(VERBOSE) << "Updating bindedCdev stats for sensor: " << sensor.data()
-                     << " , cooling_device: " << cdev.data() << " with new value: " << new_value;
-        updateStatsRecord(&request_stats.stats_by_default_threshold.value(), new_value);
-=======
         if (value != stats_by_threshold.stats_record.cur_state) {
             LOG(VERBOSE) << "Updating bindedCdev stats for sensor: " << sensor.data()
                          << " , cooling_device: " << cdev.data() << " with new value: " << value;
@@ -220,7 +209,6 @@
                          << " with new value: " << new_value;
             updateStatsRecord(&stats_record, new_value);
         }
->>>>>>> 91d58d81
     }
 }
 
@@ -233,17 +221,11 @@
     for (auto &stats_by_threshold :
          sensor_temp_stats_map_[sensor.data()].stats_by_custom_threshold) {
         int value = calculateThresholdBucket(stats_by_threshold.thresholds, temperature);
-<<<<<<< HEAD
-        LOG(VERBOSE) << "Updating sensor stats for sensor: " << sensor.data()
-                     << " with value: " << value;
-        updateStatsRecord(&stats_by_threshold.stats_record, value);
-=======
         if (value != stats_by_threshold.stats_record.cur_state) {
             LOG(VERBOSE) << "Updating sensor stats for sensor: " << sensor.data()
                          << " with value: " << value;
             updateStatsRecord(&stats_by_threshold.stats_record, value);
         }
->>>>>>> 91d58d81
     }
 }
 
@@ -252,13 +234,6 @@
     std::unique_lock<std::shared_mutex> _lock(sensor_temp_stats_map_mutex_);
     if (sensor_temp_stats_map_.count(sensor.data()) &&
         sensor_temp_stats_map_[sensor.data()].stats_by_default_threshold.has_value()) {
-<<<<<<< HEAD
-        int value = static_cast<int>(severity);
-        LOG(VERBOSE) << "Updating sensor stats for sensor: " << sensor.data()
-                     << " with value: " << value;
-        updateStatsRecord(&sensor_temp_stats_map_[sensor.data()].stats_by_default_threshold.value(),
-                          value);
-=======
         auto &stats_record =
                 sensor_temp_stats_map_[sensor.data()].stats_by_default_threshold.value();
         int value = static_cast<int>(severity);
@@ -267,7 +242,6 @@
                          << " with value: " << value;
             updateStatsRecord(&stats_record, value);
         }
->>>>>>> 91d58d81
     }
 }
 
