/*
 * Copyright (C) 2018 The Android Open Source Project
 *
 * Licensed under the Apache License, Version 2.0 (the "License");
 * you may not use this file except in compliance with the License.
 * You may obtain a copy of the License at
 *
 *      http://www.apache.org/licenses/LICENSE-2.0
 *
 * Unless required by applicable law or agreed to in writing, software
 * distributed under the License is distributed on an "AS IS" BASIS,
 * WITHOUT WARRANTIES OR CONDITIONS OF ANY KIND, either express or implied.
 * See the License for the specific language governing permissions and
 * limitations under the License.
 */

#pragma once

#include <string>
#include <unordered_map>

#include <android/hardware/thermal/2.0/IThermal.h>

namespace android {
namespace hardware {
namespace thermal {
namespace V2_0 {
namespace implementation {

using ::android::hardware::hidl_enum_range;
using CoolingType_2_0 = ::android::hardware::thermal::V2_0::CoolingType;
using TemperatureType_2_0 = ::android::hardware::thermal::V2_0::TemperatureType;
using ::android::hardware::thermal::V2_0::ThrottlingSeverity;
constexpr size_t kThrottlingSeverityCount = std::distance(
    hidl_enum_range<ThrottlingSeverity>().begin(), hidl_enum_range<ThrottlingSeverity>().end());
using ThrottlingArray = std::array<float, static_cast<size_t>(kThrottlingSeverityCount)>;
using CdevArray = std::array<int, static_cast<size_t>(kThrottlingSeverityCount)>;
constexpr std::chrono::milliseconds kMinPollIntervalMs = std::chrono::milliseconds(2000);
constexpr std::chrono::milliseconds kUeventPollTimeoutMs = std::chrono::milliseconds(300000);

enum FormulaOption : uint32_t {
    COUNT_THRESHOLD = 0,
    WEIGHTED_AVG,
    MAXIMUM,
    MINIMUM,
};

struct VirtualSensorInfo {
    std::vector<std::string> linked_sensors;
    std::vector<float> coefficients;
    float offset;
    std::string trigger_sensor;
    FormulaOption formula;
};

struct VirtualPowerRailInfo {
    std::vector<std::string> linked_power_rails;
    std::vector<float> coefficients;
    float offset;
    FormulaOption formula;
};

// The method when the ODPM power is lower than threshold
enum ReleaseLogic : uint32_t {
    INCREASE = 0,      // Increase throttling by step
    DECREASE,          // Decrease throttling by step
    STEPWISE,          // Support both increase and decrease logix
    RELEASE_TO_FLOOR,  // Release throttling to floor directly
    NONE,
};

struct BindedCdevInfo {
    CdevArray limit_info;
    ThrottlingArray power_thresholds;
    ReleaseLogic release_logic;
    ThrottlingArray cdev_weight_for_pid;
    CdevArray cdev_ceiling;
<<<<<<< HEAD
    int power_sample_count;
    std::chrono::milliseconds power_sample_delay;
    bool power_reversly_check;
=======
    CdevArray cdev_floor_with_power_link;
    std::string power_rail;
    // The flag for activate release logic when power is higher than power threshold
    bool high_power_check;
    // The flag for only triggering throttling until all power samples are collected
    bool throttling_with_power_link;
>>>>>>> b73e8a4e
};

struct ThrottlingInfo {
    ThrottlingArray k_po;
    ThrottlingArray k_pu;
    ThrottlingArray k_i;
    ThrottlingArray k_d;
    ThrottlingArray i_max;
    ThrottlingArray max_alloc_power;
    ThrottlingArray min_alloc_power;
    ThrottlingArray s_power;
    ThrottlingArray i_cutoff;
    std::unordered_map<std::string, BindedCdevInfo> binded_cdev_info_map;
};

struct SensorInfo {
    TemperatureType_2_0 type;
    ThrottlingArray hot_thresholds;
    ThrottlingArray cold_thresholds;
    ThrottlingArray hot_hysteresis;
    ThrottlingArray cold_hysteresis;
    float vr_threshold;
    float multiplier;
    std::chrono::milliseconds polling_delay;
    std::chrono::milliseconds passive_delay;
    bool send_cb;
    bool send_powerhint;
    bool is_monitor;
    std::unique_ptr<VirtualSensorInfo> virtual_sensor_info;
    std::unique_ptr<ThrottlingInfo> throttling_info;
};

struct CdevInfo {
    CoolingType_2_0 type;
    std::string read_path;
    std::string write_path;
    std::vector<float> state2power;
    int max_state;
};
struct PowerRailInfo {
    std::string rail;
    int power_sample_count;
    std::chrono::milliseconds power_sample_delay;
    std::unique_ptr<VirtualPowerRailInfo> virtual_power_rail_info;
};

std::unordered_map<std::string, SensorInfo> ParseSensorInfo(std::string_view config_path);
std::unordered_map<std::string, CdevInfo> ParseCoolingDevice(std::string_view config_path);
std::unordered_map<std::string, PowerRailInfo> ParsePowerRailInfo(std::string_view config_path);

}  // namespace implementation
}  // namespace V2_0
}  // namespace thermal
}  // namespace hardware
}  // namespace android<|MERGE_RESOLUTION|>--- conflicted
+++ resolved
@@ -75,18 +75,12 @@
     ReleaseLogic release_logic;
     ThrottlingArray cdev_weight_for_pid;
     CdevArray cdev_ceiling;
-<<<<<<< HEAD
-    int power_sample_count;
-    std::chrono::milliseconds power_sample_delay;
-    bool power_reversly_check;
-=======
     CdevArray cdev_floor_with_power_link;
     std::string power_rail;
     // The flag for activate release logic when power is higher than power threshold
     bool high_power_check;
     // The flag for only triggering throttling until all power samples are collected
     bool throttling_with_power_link;
->>>>>>> b73e8a4e
 };
 
 struct ThrottlingInfo {
