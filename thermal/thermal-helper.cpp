--- conflicted
+++ resolved
@@ -1081,8 +1081,6 @@
     }
 
     sensor_info.virtual_sensor_info->vt_estimator->DumpStatus(sensor_name, dump_buf);
-<<<<<<< HEAD
-=======
 }
 
 size_t ThermalHelperImpl::getPredictionMaxWindowMs(std::string_view sensor_name) {
@@ -1145,7 +1143,6 @@
     }
 
     return NAN;
->>>>>>> a7d5ae79
 }
 
 bool ThermalHelperImpl::readTemperaturePredictions(std::string_view sensor_name,
